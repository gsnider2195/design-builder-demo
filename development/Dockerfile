--- conflicted
+++ resolved
@@ -1,8 +1,3 @@
-<<<<<<< HEAD
-ARG NAUTOBOT_VER="1.6"
-ARG PYTHON_VER=3.8
-FROM ghcr.io/nautobot/nautobot-dev:${NAUTOBOT_VER}-py${PYTHON_VER}
-=======
 # -------------------------------------------------------------------------------------
 # Nautobot App Developement Dockerfile Template
 # Version: 1.1.0
@@ -10,7 +5,6 @@
 # Apps that need to add additional steps or packages can do in the section below.
 # -------------------------------------------------------------------------------------
 # !!! USE CAUTION WHEN MODIFYING LINES BELOW
->>>>>>> 4201c6c4
 
 # Accepts a desired Nautobot version as build argument, default to 1.6.0
 ARG NAUTOBOT_VER="1.6.0"
