"""Initial data required for core sites."""

from nautobot_design_builder.design_job import DesignJob
from nautobot.extras.jobs import IntegerVar, StringVar

from .context import InitialDesignContext


class InitialDesign(DesignJob):
    """Initialize the database with default values needed by the core site designs."""

    routers_per_site = IntegerVar(min_value=1, max_value=6)
    custom_description = StringVar()

    class Meta:
        """Metadata needed to implement the backbone site design."""

        name = "Initial Data"
        commit_default = False
        design_file = "designs/0001_design.yaml.j2"
        context_class = InitialDesignContext
        version = "1.0.0"
<<<<<<< HEAD
        description = "It establishes the devices and site information for four sites: IAD5, LGA1, LAX11, SEA11."
=======
        description = "Establish the devices and site information for four sites: IAD5, LGA1, LAX11, SEA11."
>>>>>>> 8127edab
        docs = """This design creates the following objects in the source of truth to establish the initia network environment in  four sites: IAD5, LGA1, LAX11, SEA11.

These sites belong to the America region (and different subregions), and use Juniper PTX10016 devices.

The user input data is:
    - Number of devices per site (integer)
    - The description for one of the regions (string)
"""<|MERGE_RESOLUTION|>--- conflicted
+++ resolved
@@ -20,11 +20,7 @@
         design_file = "designs/0001_design.yaml.j2"
         context_class = InitialDesignContext
         version = "1.0.0"
-<<<<<<< HEAD
-        description = "It establishes the devices and site information for four sites: IAD5, LGA1, LAX11, SEA11."
-=======
         description = "Establish the devices and site information for four sites: IAD5, LGA1, LAX11, SEA11."
->>>>>>> 8127edab
         docs = """This design creates the following objects in the source of truth to establish the initia network environment in  four sites: IAD5, LGA1, LAX11, SEA11.
 
 These sites belong to the America region (and different subregions), and use Juniper PTX10016 devices.
