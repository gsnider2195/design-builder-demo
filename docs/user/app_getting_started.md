# Getting Started with the App

This document provides a step-by-step tutorial on how to get the App going and how to use it.

## Install the App

To install the App, please follow the instructions detailed in the [Installation Guide](../admin/install.md).

## First steps with the App

The easiest way to experience Design Builder is to either add the [demo-designs](https://github.com/nautobot/demo-designs) as a git data source in an existing Nautobot environment, or to clone that repository and run it in a local environment. To start a local environment, clone the [demo-designs](https://github.com/nautobot/demo-designs) git repository and start the application stack. The only requirements for starting a local environment are `docker`, `docker-compose` and [invoke](https://www.pyinvoke.org/installing.html). Once the dependent tools have been installed you'll need to build the docker image by running `invoke build`. At that point, simply run the command `invoke start`. This will start the entire application stack using docker compose. Once the application stack is up and running, navigate to <http://127.0.0.1:8080/> and login. By default, the application stack will use Nautobot version 1.6. To see design builder in Nautobot 2, copy the `invoke.nautobot_2.yml` to `invoke.yml` and restart the application stack.

## What are the next steps?

<<<<<<< HEAD
The Design Builder application ships with some sample designs to demonstrate capabilities. Once the application stack is ready, you should have two designs listed under the "Jobs" -> "Jobs" menu item.
=======
The Design Builder demo designs ship with some sample designs to demonstrate capabilities. Once the application stack is ready, you should have several jobs listed under the "Jobs" -> "Jobs" menu item.
>>>>>>> 4201c6c4

![Jobs list](../images/screenshots/sample-design-jobs-list.png)

Note that the jobs are disabled. Nautobot automatically marks jobs as disabled when they are first loaded. In order to run these jobs, click the edit button ![edit button](../images/screenshots/edit-button.png) and check the "enabled" checkbox:

![enabled checkbox](../images/screenshots/job-enabled-checkbox.png)

Once you click `save`, the jobs should be runnable.

To implement any design, click the run button [run button](../images/screenshots/run-button.png). For example, run the "Initial Data" job, which will add a manufacturer, a device type, a device role, several regions and several sites. Additionally, each site will have two devices. If you run the job you should see output in the job result that shows the various objects being created:

![design job result](../images/screenshots/design-job-result.png)

Once the initial data job has been run, try enabling and running the "Backbone Site Design" job to create a new site with racks and routers.<|MERGE_RESOLUTION|>--- conflicted
+++ resolved
@@ -12,11 +12,7 @@
 
 ## What are the next steps?
 
-<<<<<<< HEAD
-The Design Builder application ships with some sample designs to demonstrate capabilities. Once the application stack is ready, you should have two designs listed under the "Jobs" -> "Jobs" menu item.
-=======
 The Design Builder demo designs ship with some sample designs to demonstrate capabilities. Once the application stack is ready, you should have several jobs listed under the "Jobs" -> "Jobs" menu item.
->>>>>>> 4201c6c4
 
 ![Jobs list](../images/screenshots/sample-design-jobs-list.png)
 
