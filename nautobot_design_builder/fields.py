--- conflicted
+++ resolved
@@ -1,6 +1,3 @@
-<<<<<<< HEAD
-"""Model fields."""
-=======
 """This module includes the proxy model field descriptors.
 
 The way design builder handles attribute assignment is with descriptors. This
@@ -40,7 +37,6 @@
 
 See also: https://docs.python.org/3/howto/descriptor.html
 """
->>>>>>> d0b5fa4a
 
 from abc import ABC, abstractmethod
 from typing import Any, Mapping, Type, TYPE_CHECKING
@@ -279,47 +275,8 @@
     def __set__(self, obj: "ModelInstance", value):  # noqa:D105
         setattr(obj.instance, self.field.attname, self._get_instance(obj, value))
 
-<<<<<<< HEAD
-    def set_value(self, value):  # noqa:D102
-        if isinstance(value, Mapping):
-            try:
-                includes_action = False
-                for key in value.keys():
-                    if key.startswith("!"):
-                        includes_action = True
-                if not includes_action:
-                    value = {f"!get:{key}": value for key, value in value.items()}
-                value = self.instance.create_child(self.model, value)
-                if value.created:
-                    # TODO: Here, we may need to store the uuid in the output?
-                    # Not found yet the need for.
-                    value.save({})
-                value = value.instance.pk
-            except MultipleObjectsReturned:
-                # pylint: disable=raise-missing-from
-                raise DesignImplementationError(
-                    f"Expected exactly 1 object for {self.model.__name__}({value}) but got more than one"
-                )
-            except ObjectDoesNotExist:
-                query = ",".join([f'{k}="{v}"' for k, v in value.items()])
-                # pylint: disable=raise-missing-from
-                raise DesignImplementationError(f"Could not find {self.model.__name__}: {query}")
-        elif hasattr(value, "instance"):
-            value = value.instance.pk
-        elif isinstance(value, Model):
-            value = value.pk
-        elif value is not None:
-            raise DesignImplementationError(
-                f"Expecting input field '{self.field.name}' to be a mapping or reference, got {type(value)}: {value}"
-            )
-        setattr(self.instance.instance, self.field.attname, value)
-
-
-class CustomRelationshipField(ModelField):  # pylint: disable=too-few-public-methods
-=======
 
 class CustomRelationshipField(ModelField, RelationshipFieldMixin):  # pylint: disable=too-few-public-methods
->>>>>>> d0b5fa4a
     """This class models a Nautobot custom relationship."""
 
     def __init__(self, model_class, relationship: Relationship):
