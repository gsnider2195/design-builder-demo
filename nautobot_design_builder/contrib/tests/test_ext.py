"""Unit tests related to template extensions."""

import os

from django.test import TestCase

from nautobot_design_builder.tests.test_builder import builder_test_case


@builder_test_case(os.path.join(os.path.dirname(__file__), "testdata"))
class TestAgnosticExtensions(TestCase):
<<<<<<< HEAD
    """Test contrib extensions."""
=======
    """Test contrib extensions against any version of Nautobot."""
>>>>>>> 61a72dca
<|MERGE_RESOLUTION|>--- conflicted
+++ resolved
@@ -9,8 +9,4 @@
 
 @builder_test_case(os.path.join(os.path.dirname(__file__), "testdata"))
 class TestAgnosticExtensions(TestCase):
-<<<<<<< HEAD
-    """Test contrib extensions."""
-=======
-    """Test contrib extensions against any version of Nautobot."""
->>>>>>> 61a72dca
+    """Test contrib extensions against any version of Nautobot."""