--- conflicted
+++ resolved
@@ -156,8 +156,4 @@
 
 @builder_test_case(os.path.join(os.path.dirname(__file__), "testdata"))
 class TestGeneralDesigns(TestCase):
-<<<<<<< HEAD
-    """Designs that should work with all Nautobot Version 1."""
-=======
-    """Designs that should work with all versions of Nautobot."""
->>>>>>> 61a72dca
+    """Designs that should work with all versions of Nautobot."""