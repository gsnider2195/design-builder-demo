--- conflicted
+++ resolved
@@ -17,11 +17,7 @@
                 </tr>
                 <tr>
                     <td>Deployed by</td>
-<<<<<<< HEAD
-                    <td>{{ object.get_created_by|placeholder }}</td>
-=======
                     <td>{{ object.created_by|placeholder }}</td>
->>>>>>> 8127edab
                 </tr>
                 <tr>
                     <td>Deployment Time</td>
@@ -29,11 +25,7 @@
                 </tr>
                 <tr>
                     <td>Last Updated by</td>
-<<<<<<< HEAD
-                    <td>{{ object.get_last_updated_by|placeholder }}</td>
-=======
                     <td>{{ object.last_updated_by|placeholder }}</td>
->>>>>>> 8127edab
                 </tr>
                 <tr>
                     <td>Last Update Time</td>
