"""Tables for design builder."""

from django_tables2 import Column
from django_tables2.utils import Accessor
from nautobot.apps.tables import StatusTableMixin, BaseTable
from nautobot.utilities.tables import BooleanColumn, ColoredLabelColumn, ButtonsColumn

from nautobot_design_builder.models import Design, DesignInstance, Journal, JournalEntry

DESIGNTABLE = """

<a value="{% url 'plugins:nautobot_design_builder:design_docs' pk=record.pk %}" class="openBtn" data-href="{% url 'plugins:nautobot_design_builder:design_docs' pk=record.pk %}?modal=true">
    <i class="mdi mdi-file-document-outline" title="Design Documentation"></i>
</a>
<a href="{% url 'extras:job' class_path=record.job.class_path %}" class="btn btn-xs btn-primary" title="Trigger Design Creation">
    <i class="mdi mdi-play" title="Deploy Design"></i>
</a>
<a href="{% url 'extras:job_edit' slug=record.job.slug %}" class="btn btn-xs btn-warning" title="Edit Design Job">
    <i class="mdi mdi-pencil"></i>
</a>
"""


class DesignTable(BaseTable):
    """Table for list view."""

    name = Column(linkify=True)
    instance_count = Column(linkify=True, accessor=Accessor("instance_count"), verbose_name="Deployments")
    actions = ButtonsColumn(Design, buttons=("changelog", "delete"), prepend_template=DESIGNTABLE)
    job_last_synced = Column(accessor="job.last_updated", verbose_name="Last Synced Time")

    class Meta(BaseTable.Meta):  # pylint: disable=too-few-public-methods
        """Meta attributes."""

        model = Design
        fields = ("name", "version", "job_last_synced", "description", "instance_count")


DESIGNINSTANCETABLE = """
{% load utils %}
<a href="{% url "extras:job" class_path="plugins/nautobot_design_builder.jobs/DesignInstanceDecommissioning" %}?design_instances={{record.pk}}" class="btn btn-xs btn-primary" title="Decommission">
    <i class="mdi mdi-delete-sweep"></i>
</a>
<a href="{% url 'extras:job_run' slug=record.design.job.slug %}?kwargs_from_job_result={% with record|get_last_journal as last_journal %}{{ last_journal.job_result.pk }}{% endwith %}"
    class="btn btn-xs btn-success" title="Re-run job with same arguments.">
    <i class="mdi mdi-repeat"></i>
</a>
"""


class DesignInstanceTable(StatusTableMixin, BaseTable):
    """Table for list view."""

    name = Column(linkify=True)
    design = Column(linkify=True)
    first_implemented = Column(verbose_name="Deployment Time")
    last_implemented = Column(verbose_name="Last Update Time")
<<<<<<< HEAD
    created_by = Column(accessor=Accessor("get_created_by"), verbose_name="Deployed by")
    updated_by = Column(accessor=Accessor("get_last_updated_by"), verbose_name="Last Updated by")
=======
    created_by = Column(verbose_name="Deployed by")
    last_updated_by = Column(verbose_name="Last Updated by")
>>>>>>> 8127edab
    live_state = ColoredLabelColumn(verbose_name="Operational State")
    actions = ButtonsColumn(
        DesignInstance,
        buttons=(
            "delete",
            "changelog",
        ),
        prepend_template=DESIGNINSTANCETABLE,
    )

    class Meta(BaseTable.Meta):  # pylint: disable=too-few-public-methods
        """Meta attributes."""

        model = DesignInstance
        fields = (
            "name",
            "design",
            "version",
            "created_by",
            "first_implemented",
<<<<<<< HEAD
            "updated_by",
=======
            "last_updated_by",
>>>>>>> 8127edab
            "last_implemented",
            "status",
            "live_state",
        )


class JournalTable(BaseTable):
    """Table for list view."""

    pk = Column(linkify=True, verbose_name="ID")
    design_instance = Column(linkify=True, verbose_name="Deployment")
    job_result = Column(accessor=Accessor("job_result.created"), linkify=True, verbose_name="Design Job Result")
    journal_entry_count = Column(accessor=Accessor("journal_entry_count"), verbose_name="Journal Entries")
    active = BooleanColumn(verbose_name="Active Journal")

    class Meta(BaseTable.Meta):  # pylint: disable=too-few-public-methods
        """Meta attributes."""

        model = Journal
        fields = ("pk", "design_instance", "job_result", "journal_entry_count", "active")


class JournalEntryTable(BaseTable):
    """Table for list view."""

    pk = Column(linkify=True, verbose_name="ID")
    journal = Column(linkify=True)
    design_object = Column(linkify=True, verbose_name="Design Object")
    full_control = BooleanColumn(verbose_name="Full Control")
    active = BooleanColumn(verbose_name="Active")

    class Meta(BaseTable.Meta):  # pylint: disable=too-few-public-methods
        """Meta attributes."""

        model = JournalEntry
        fields = ("pk", "journal", "design_object", "changes", "full_control", "active")<|MERGE_RESOLUTION|>--- conflicted
+++ resolved
@@ -55,13 +55,8 @@
     design = Column(linkify=True)
     first_implemented = Column(verbose_name="Deployment Time")
     last_implemented = Column(verbose_name="Last Update Time")
-<<<<<<< HEAD
-    created_by = Column(accessor=Accessor("get_created_by"), verbose_name="Deployed by")
-    updated_by = Column(accessor=Accessor("get_last_updated_by"), verbose_name="Last Updated by")
-=======
     created_by = Column(verbose_name="Deployed by")
     last_updated_by = Column(verbose_name="Last Updated by")
->>>>>>> 8127edab
     live_state = ColoredLabelColumn(verbose_name="Operational State")
     actions = ButtonsColumn(
         DesignInstance,
@@ -82,11 +77,7 @@
             "version",
             "created_by",
             "first_implemented",
-<<<<<<< HEAD
-            "updated_by",
-=======
             "last_updated_by",
->>>>>>> 8127edab
             "last_implemented",
             "status",
             "live_state",
