"""Base Design Job class definition."""

import sys
import copy
import traceback
from abc import ABC, abstractmethod
from os import path
from datetime import datetime
from typing import Dict
import yaml
from django.db import transaction
<<<<<<< HEAD
from django.contrib.contenttypes.models import ContentType

from jinja2 import TemplateError

from nautobot.extras.models import Status
from nautobot.extras.jobs import Job, StringVar

=======
from django.core.files.base import ContentFile

from jinja2 import TemplateError

from nautobot.extras.jobs import Job
from nautobot.extras.models import FileProxy
>>>>>>> d0b5fa4a

from nautobot_design_builder.errors import DesignImplementationError, DesignModelError
from nautobot_design_builder.jinja2 import new_template_environment
from nautobot_design_builder.logging import LoggingMixin
from nautobot_design_builder.design import Environment
from nautobot_design_builder.context import Context
from nautobot_design_builder import models
from nautobot_design_builder import choices
from nautobot_design_builder.recursive import reduce_design

from .util import nautobot_version


class DesignJob(Job, ABC, LoggingMixin):  # pylint: disable=too-many-instance-attributes
    """The base Design Job class that all specific Design Builder jobs inherit from.

    DesignJob is an abstract base class that all design implementations must implement.
    Any design that is to be included in the list of Jobs in Nautobot *must* include
    a Meta class.
    """

    instance_name = StringVar(label="Instance Name", max_length=models.DESIGN_NAME_MAX_LENGTH)

    if nautobot_version >= "2.0.0":
        from nautobot.extras.jobs import DryRunVar  # pylint: disable=no-name-in-module,import-outside-toplevel

        dryrun = DryRunVar()

    @classmethod
    @abstractmethod
    def Meta(cls) -> Job.Meta:  # pylint: disable=invalid-name
        """Design jobs must provide either a Meta class method or a Meta class."""

    def __init__(self, *args, **kwargs):
        """Initialize the design job."""
        # rendered designs
        self.environment: Environment = None
        self.designs = {}
        # TODO: Remove this when we no longer support Nautobot 1.x
        self.rendered = None
        self.rendered_design = None
        self.failed = False
        self.report = None

        super().__init__(*args, **kwargs)

<<<<<<< HEAD
    def design_model(self):
        """Get the related Job."""
        return models.Design.objects.for_design_job(self.job_result.job_model)

    def post_implementation(self, context: Context, builder: Builder):
=======
    def post_implementation(self, context: Context, environment: Environment):
>>>>>>> d0b5fa4a
        """Similar to Nautobot job's `post_run` method, but will be called after a design is implemented.

        Any design job that requires additional work to be completed after the design
        has been implemented can provide a `post_implementation` method. This method will be
        called after the entire set of design files has been implemented and the database
        transaction has been committed.

        Args:
            context (Context): The render context that was used for rendering the design files.
            environment (Environment): The build environment that consumed the rendered design files. This is useful for accessing the design journal.
        """

    def post_run(self):
        """Method that will run after the main Nautobot job has executed."""
        # TODO: This is not supported in Nautobot 2 and the entire method
        # should be removed once we no longer support Nautobot 1.
        if self.rendered:
            self.job_result.data["output"] = self.rendered

        self.job_result.data["designs"] = self.designs
        self.job_result.data["report"] = self.report

    def render(self, context: Context, filename: str) -> str:
        """High level function to render the Jinja design templates into YAML.

        Args:
            context (Context object): a tree of variables that can include templates for values
            filename (str): file name of the Jinja design template

        Raises:
            ex: If there are any rendering errors raise a TemplateError but also include the traceback, Jinja file name and line numbers

        Returns:
            str: YAML data structure rendered from input Jinja template
        """
        search_paths = []
        cls = self.__class__
        # We pass a list of directories to the jinja template environment
        # to be used for search paths in the FileSystemLoader. This list
        # of paths is compiled from the directory location of the current
        # design job and its entire inheritance tree. In order to produce
        # this list, we traverse the inheritance tree upwards until we
        # get to the toplevel base class, `DesignJob`
        while cls is not DesignJob:
            class_dir = path.dirname(sys.modules[cls.__module__].__file__)
            search_paths.append(class_dir)
            cls = cls.__bases__[0]

        env = new_template_environment(context, search_paths)

        try:
            return env.get_template(filename).render()
        except TemplateError as ex:
            info = sys.exc_info()[2]
            summary = traceback.extract_tb(info, -1)[0]
            self.log_failure(message=f"{filename}:{summary.lineno}")
            raise ex

    def render_design(self, context, design_file):
        """Wrapper function to take in rendered YAML from the design and convert to structured data and assign to the design property of a class instance.

        Args:
            context (Context object): a tree of variables that can include templates for values
            design_file (str): Filename of the design file to render.
        """
        self.rendered_design = design_file
        self.rendered = self.render(context, design_file)
        design = yaml.safe_load(self.rendered)
        self.designs[design_file] = design

        # no need to save the rendered content if yaml loaded
        # it okay
        self.rendered_design = None
        self.rendered = None
        return design

    def render_report(self, context: Context, journal: Dict) -> str:
        """Wrapper function to create rendered markdown report from the design job's Jinja report template.

        Args:
            context (Context object): a tree of variables that can include templates for values
            journal (dict): A dictionary containing keys matching to ORM classes containing lists of Nautobot objects that were created by the design job

        Returns:
            str: job report data in markdown format
        """
        return self.render(
            {
                "context": context,
                "journal": journal,
            },
            getattr(self.Meta, "report"),
        )

    def implement_design(self, context, design_file, commit):
        """Render the design_file template using the provided render context.

        It considers reduction if a previous design instance exists.
        """
        design = self.render_design(context, design_file)
<<<<<<< HEAD
        self.log_debug(f"New Design to be implemented: {design}")
        deprecated_design = {}

        # The design to apply will take into account the previous journal that keeps track (in the builder_output)
        # of the design used (i.e., the YAML) including the Nautobot IDs that will help to reference them
        self.builder.builder_output[design_file] = copy.deepcopy(design)
        last_journal = (
            self.builder.journal.design_journal.design_instance.journals.filter(active=True)
            .exclude(id=self.builder.journal.design_journal.id)
            .exclude(builder_output={})
            .order_by("-last_updated")
            .first()
        )
        if last_journal and last_journal.builder_output:
            # The last design output is used as the reference to understand what needs to be changed
            # The design output store the whole set of attributes, not only the ones taken into account
            # in the implementation
            previous_design = last_journal.builder_output[design_file]
            self.log_debug(f"Design from previous Journal: {previous_design}")

            for key, new_value in design.items():
                old_value = previous_design[key]
                future_value = self.builder.builder_output[design_file][key]
                reduce_design(new_value, old_value, future_value, deprecated_design, key)
=======
        self.environment.implement_design(design, commit)

    def run(self, **kwargs):  # pylint: disable=arguments-differ
        """Render the design and implement it within a build Environment object."""
        try:
            return self._run_in_transaction(**kwargs)
        finally:
            if self.rendered:
                rendered_design = path.basename(self.rendered_design)
                rendered_design, _ = path.splitext(rendered_design)
                if not rendered_design.endswith(".yaml") and not rendered_design.endswith(".yml"):
                    rendered_design = f"{rendered_design}.yaml"
                self.save_design_file(rendered_design, self.rendered)
            for design_file, design in self.designs.items():
                output_file = path.basename(design_file)
                # this should remove the .j2
                output_file, _ = path.splitext(output_file)
                if not output_file.endswith(".yaml") and not output_file.endswith(".yml"):
                    output_file = f"{output_file}.yaml"
                self.save_design_file(output_file, yaml.safe_dump(design))

    @transaction.atomic
    def _run_in_transaction(self, **kwargs):  # pylint: disable=too-many-branches
        """Render the design and implement it within a build Environment object.

        This version of `run` is wrapped in a transaction and will roll back database changes
        on error. In general, this method should only be called by the `run` method.
        """
        self.log_info(message=f"Building {getattr(self.Meta, 'name')}")
        extensions = getattr(self.Meta, "extensions", [])
        self.environment = Environment(job_result=self.job_result, extensions=extensions)
>>>>>>> d0b5fa4a

            self.log_debug(f"Design to implement after reduction: {design}")
            self.log_debug(f"Design to deprecate after reduction: {deprecated_design}")

        self.builder.implement_design_changes(design, deprecated_design, design_file, commit)

    def _setup_journal(self, instance_name: str):
        try:
            instance = models.DesignInstance.objects.get(name=instance_name, design=self.design_model())
            self.log_info(message=f'Existing design instance of "{instance_name}" was found, re-running design job.')
            instance.last_implemented = datetime.now()
        except models.DesignInstance.DoesNotExist:
            self.log_info(message=f'Implementing new design "{instance_name}".')
            content_type = ContentType.objects.get_for_model(models.DesignInstance)
            instance = models.DesignInstance(
                name=instance_name,
                design=self.design_model(),
                last_implemented=datetime.now(),
                status=Status.objects.get(content_types=content_type, name=choices.DesignInstanceStatusChoices.ACTIVE),
                live_state=Status.objects.get(
                    content_types=content_type, name=choices.DesignInstanceLiveStateChoices.PENDING
                ),
                version=self.design_model().version,
            )
        instance.validated_save()

        journal = models.Journal(
            design_instance=instance,
            job_result=self.job_result,
        )
        journal.validated_save()
        return journal

    @staticmethod
    def validate_data_logic(data):
        """Method to validate the input data logic that is already valid as a form by the `validate_data` method."""

    @transaction.atomic
    def run(self, **kwargs):  # pylint: disable=arguments-differ,too-many-branches,too-many-statements
        """Render the design and implement it with a Builder object."""
        if nautobot_version < "2.0.0":
            commit = kwargs["commit"]
            data = kwargs["data"]
        else:
            commit = kwargs.pop("dryrun", False)
            data = kwargs

        self.validate_data_logic(data)

        if nautobot_version < "2.0.0":
            self.job_result.job_kwargs = {"data": self.serialize_data(data)}
        else:
            self.job_result.job_kwargs = self.serialize_data(data)

        journal = self._setup_journal(data.pop("instance_name"))
        self.log_info(message=f"Building {getattr(self.Meta, 'name')}")
        extensions = getattr(self.Meta, "extensions", [])
        self.builder = Builder(
            job_result=self.job_result,
            extensions=extensions,
            journal=journal,
        )

        design_files = None

        if hasattr(self.Meta, "context_class"):
            context = self.Meta.context_class(data=data, job_result=self.job_result, design_name=self.Meta.name)
            context.validate()
        else:
            context = {}

        if hasattr(self.Meta, "design_file"):
            design_files = [self.Meta.design_file]
        elif hasattr(self.Meta, "design_files"):
            design_files = self.Meta.design_files
        else:
            self.log_failure(message="No design template specified for design.")
            self.failed = True
            return

        sid = transaction.savepoint()

        try:
            for design_file in design_files:
                self.implement_design(context, design_file, commit)
            if commit:
<<<<<<< HEAD
                self.post_implementation(context, self.builder)

                # The Journal stores the design (with Nautobot identifiers from post_implementation)
                # for future operations (e.g., updates)
                journal.builder_output = self.builder.builder_output
                journal.design_instance.status = Status.objects.get(
                    content_types=ContentType.objects.get_for_model(models.DesignInstance),
                    name=choices.DesignInstanceStatusChoices.ACTIVE,
                )
                journal.design_instance.save()
                journal.save()
                self.job_result.data["related_objects"] = {
                    "journal": journal.pk,
                    "design_instance": journal.design_instance.pk,
                }
=======
                self.post_implementation(context, self.environment)
>>>>>>> d0b5fa4a
                if hasattr(self.Meta, "report"):
                    self.report = self.render_report(context, self.environment.journal)
                    self.log_success(message=self.report)
                    if nautobot_version >= "2.0":
                        self.save_design_file("report.md", self.report)
            else:
                transaction.savepoint_rollback(sid)
                self.log_info(
                    message=f"{self.name} can be imported successfully - No database changes made",
                )
        except (DesignImplementationError, DesignModelError) as ex:
            transaction.savepoint_rollback(sid)
            self.log_failure(message="Failed to implement design")
            self.log_failure(message=str(ex))
            self.failed = True
            if nautobot_version >= "2":
                raise ex
        except Exception as ex:
            transaction.savepoint_rollback(sid)
            self.failed = True
            raise ex

    def save_design_file(self, filename, content):
        """Save some content to a job file.

        This is only supported on Nautobot 2.0 and greater.

        Args:
            filename (str): The name of the file to save.
            content (str): The content to save to the file.
        """
        if nautobot_version < "2.0":
            return

        FileProxy.objects.create(
            name=filename,
            job_result=self.job_result,
            file=ContentFile(content.encode("utf-8"), name=filename),
        )<|MERGE_RESOLUTION|>--- conflicted
+++ resolved
@@ -9,22 +9,14 @@
 from typing import Dict
 import yaml
 from django.db import transaction
-<<<<<<< HEAD
 from django.contrib.contenttypes.models import ContentType
+from django.core.files.base import ContentFile
 
 from jinja2 import TemplateError
 
 from nautobot.extras.models import Status
 from nautobot.extras.jobs import Job, StringVar
-
-=======
-from django.core.files.base import ContentFile
-
-from jinja2 import TemplateError
-
-from nautobot.extras.jobs import Job
 from nautobot.extras.models import FileProxy
->>>>>>> d0b5fa4a
 
 from nautobot_design_builder.errors import DesignImplementationError, DesignModelError
 from nautobot_design_builder.jinja2 import new_template_environment
@@ -71,15 +63,11 @@
 
         super().__init__(*args, **kwargs)
 
-<<<<<<< HEAD
     def design_model(self):
         """Get the related Job."""
         return models.Design.objects.for_design_job(self.job_result.job_model)
 
-    def post_implementation(self, context: Context, builder: Builder):
-=======
     def post_implementation(self, context: Context, environment: Environment):
->>>>>>> d0b5fa4a
         """Similar to Nautobot job's `post_run` method, but will be called after a design is implemented.
 
         Any design job that requires additional work to be completed after the design
@@ -180,16 +168,15 @@
         It considers reduction if a previous design instance exists.
         """
         design = self.render_design(context, design_file)
-<<<<<<< HEAD
         self.log_debug(f"New Design to be implemented: {design}")
         deprecated_design = {}
 
         # The design to apply will take into account the previous journal that keeps track (in the builder_output)
         # of the design used (i.e., the YAML) including the Nautobot IDs that will help to reference them
-        self.builder.builder_output[design_file] = copy.deepcopy(design)
+        self.environment.builder_output[design_file] = copy.deepcopy(design)
         last_journal = (
-            self.builder.journal.design_journal.design_instance.journals.filter(active=True)
-            .exclude(id=self.builder.journal.design_journal.id)
+            self.environment.journal.design_journal.design_instance.journals.filter(active=True)
+            .exclude(id=self.environment.journal.design_journal.id)
             .exclude(builder_output={})
             .order_by("-last_updated")
             .first()
@@ -203,46 +190,13 @@
 
             for key, new_value in design.items():
                 old_value = previous_design[key]
-                future_value = self.builder.builder_output[design_file][key]
+                future_value = self.environment.builder_output[design_file][key]
                 reduce_design(new_value, old_value, future_value, deprecated_design, key)
-=======
-        self.environment.implement_design(design, commit)
-
-    def run(self, **kwargs):  # pylint: disable=arguments-differ
-        """Render the design and implement it within a build Environment object."""
-        try:
-            return self._run_in_transaction(**kwargs)
-        finally:
-            if self.rendered:
-                rendered_design = path.basename(self.rendered_design)
-                rendered_design, _ = path.splitext(rendered_design)
-                if not rendered_design.endswith(".yaml") and not rendered_design.endswith(".yml"):
-                    rendered_design = f"{rendered_design}.yaml"
-                self.save_design_file(rendered_design, self.rendered)
-            for design_file, design in self.designs.items():
-                output_file = path.basename(design_file)
-                # this should remove the .j2
-                output_file, _ = path.splitext(output_file)
-                if not output_file.endswith(".yaml") and not output_file.endswith(".yml"):
-                    output_file = f"{output_file}.yaml"
-                self.save_design_file(output_file, yaml.safe_dump(design))
-
-    @transaction.atomic
-    def _run_in_transaction(self, **kwargs):  # pylint: disable=too-many-branches
-        """Render the design and implement it within a build Environment object.
-
-        This version of `run` is wrapped in a transaction and will roll back database changes
-        on error. In general, this method should only be called by the `run` method.
-        """
-        self.log_info(message=f"Building {getattr(self.Meta, 'name')}")
-        extensions = getattr(self.Meta, "extensions", [])
-        self.environment = Environment(job_result=self.job_result, extensions=extensions)
->>>>>>> d0b5fa4a
 
             self.log_debug(f"Design to implement after reduction: {design}")
             self.log_debug(f"Design to deprecate after reduction: {deprecated_design}")
 
-        self.builder.implement_design_changes(design, deprecated_design, design_file, commit)
+        self.environment.implement_design_changes(design, deprecated_design, design_file, commit)
 
     def _setup_journal(self, instance_name: str):
         try:
@@ -276,8 +230,18 @@
         """Method to validate the input data logic that is already valid as a form by the `validate_data` method."""
 
     @transaction.atomic
-    def run(self, **kwargs):  # pylint: disable=arguments-differ,too-many-branches,too-many-statements
-        """Render the design and implement it with a Builder object."""
+    def _run_in_transaction(self, **kwargs):  # pylint: disable=too-many-branches
+        """Render the design and implement it within a build Environment object.
+
+        This version of `run` is wrapped in a transaction and will roll back database changes
+        on error. In general, this method should only be called by the `run` method.
+        """
+        self.log_info(message=f"Building {getattr(self.Meta, 'name')}")
+        extensions = getattr(self.Meta, "extensions", [])
+        self.environment = Environment(job_result=self.job_result, extensions=extensions)
+
+        design_files = None
+
         if nautobot_version < "2.0.0":
             commit = kwargs["commit"]
             data = kwargs["data"]
@@ -295,7 +259,7 @@
         journal = self._setup_journal(data.pop("instance_name"))
         self.log_info(message=f"Building {getattr(self.Meta, 'name')}")
         extensions = getattr(self.Meta, "extensions", [])
-        self.builder = Builder(
+        self.environment = Environment(
             job_result=self.job_result,
             extensions=extensions,
             journal=journal,
@@ -324,12 +288,11 @@
             for design_file in design_files:
                 self.implement_design(context, design_file, commit)
             if commit:
-<<<<<<< HEAD
-                self.post_implementation(context, self.builder)
+                self.post_implementation(context, self.environment)
 
                 # The Journal stores the design (with Nautobot identifiers from post_implementation)
                 # for future operations (e.g., updates)
-                journal.builder_output = self.builder.builder_output
+                journal.builder_output = self.environment.builder_output
                 journal.design_instance.status = Status.objects.get(
                     content_types=ContentType.objects.get_for_model(models.DesignInstance),
                     name=choices.DesignInstanceStatusChoices.ACTIVE,
@@ -340,9 +303,6 @@
                     "journal": journal.pk,
                     "design_instance": journal.design_instance.pk,
                 }
-=======
-                self.post_implementation(context, self.environment)
->>>>>>> d0b5fa4a
                 if hasattr(self.Meta, "report"):
                     self.report = self.render_report(context, self.environment.journal)
                     self.log_success(message=self.report)
