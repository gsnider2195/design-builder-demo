--- conflicted
+++ resolved
@@ -8,35 +8,21 @@
 import yaml
 
 from django.db import transaction
-<<<<<<< HEAD
 from django.contrib.contenttypes.models import ContentType
-from django.core.files.base import ContentFile
 from django.utils import timezone
 
 from jinja2 import TemplateError
 
 from nautobot.extras.models import Status
 from nautobot.extras.jobs import Job, StringVar
-from nautobot.extras.models import FileProxy
-=======
-
-from jinja2 import TemplateError
-
-from nautobot.extras.jobs import Job
->>>>>>> b17545dd
 
 from nautobot_design_builder.errors import DesignImplementationError, DesignModelError
 from nautobot_design_builder.jinja2 import new_template_environment
 from nautobot_design_builder.logging import LoggingMixin
 from nautobot_design_builder.design import Environment
 from nautobot_design_builder.context import Context
-<<<<<<< HEAD
 from nautobot_design_builder import models
 from nautobot_design_builder import choices
-
-from .util import nautobot_version
-=======
->>>>>>> b17545dd
 
 
 class DesignJob(Job, ABC, LoggingMixin):  # pylint: disable=too-many-instance-attributes
@@ -47,16 +33,10 @@
     a Meta class.
     """
 
-<<<<<<< HEAD
     instance_name = StringVar(label="Instance Name", max_length=models.DESIGN_NAME_MAX_LENGTH)
 
-    if nautobot_version >= "2.0.0":
-        from nautobot.extras.jobs import DryRunVar  # pylint: disable=no-name-in-module,import-outside-toplevel
-
-        dryrun = DryRunVar()
-
-=======
->>>>>>> b17545dd
+    instance_name = StringVar(label="Instance Name", max_length=models.DESIGN_NAME_MAX_LENGTH)
+
     @classmethod
     @abstractmethod
     def Meta(cls) -> Job.Meta:  # pylint: disable=invalid-name
@@ -228,24 +208,12 @@
 
         design_files = None
 
-<<<<<<< HEAD
-        if nautobot_version < "2.0.0":
-            commit = kwargs["commit"]
-            data = kwargs["data"]
-        else:
-            commit = kwargs.pop("dryrun", False)
-            data = kwargs
-=======
         commit = kwargs["commit"]
         data = kwargs["data"]
->>>>>>> b17545dd
 
         self.validate_data_logic(data)
 
-        if nautobot_version < "2.0.0":
-            self.job_result.job_kwargs = {"data": self.serialize_data(data)}
-        else:
-            self.job_result.job_kwargs = self.serialize_data(data)
+        self.job_result.job_kwargs = {"data": self.serialize_data(data)}
 
         journal, previous_journal = self._setup_journal(data.pop("instance_name"))
         self.log_info(message=f"Building {getattr(self.Meta, 'name')}")
