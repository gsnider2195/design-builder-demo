--- conflicted
+++ resolved
@@ -6,19 +6,6 @@
 from nautobot.extras.models import JobResult
 
 _logger_to_level_choices = {
-<<<<<<< HEAD
-    logging.DEBUG: LogLevelChoices.LOG_INFO,
-    logging.INFO: LogLevelChoices.LOG_INFO,
-    logging.WARNING: LogLevelChoices.LOG_WARNING,
-    logging.ERROR: LogLevelChoices.LOG_FAILURE,  # pylint: disable=no-member
-    logging.CRITICAL: LogLevelChoices.LOG_FAILURE,  # pylint: disable=no-member
-}
-LOG_INFO = LogLevelChoices.LOG_INFO
-LOG_DEBUG = LogLevelChoices.LOG_INFO
-LOG_SUCCESS = LogLevelChoices.LOG_SUCCESS  # pylint: disable=no-member
-LOG_WARNING = LogLevelChoices.LOG_WARNING
-LOG_FAILURE = LogLevelChoices.LOG_FAILURE  # pylint: disable=no-member
-=======
     logging.DEBUG: LogLevelChoices.LOG_DEBUG,  # pylint: disable=no-member
     logging.INFO: LogLevelChoices.LOG_INFO,
     logging.WARNING: LogLevelChoices.LOG_WARNING,
@@ -30,7 +17,6 @@
 LOG_SUCCESS = LogLevelChoices.LOG_INFO
 LOG_WARNING = LogLevelChoices.LOG_WARNING
 LOG_FAILURE = LogLevelChoices.LOG_ERROR  # pylint: disable=no-member
->>>>>>> 61a72dca
 
 
 class JobResultHandler(logging.Handler):
