--- conflicted
+++ resolved
@@ -1,11 +1,7 @@
 """Provides ORM interaction for design builder."""
-<<<<<<< HEAD
+from types import FunctionType
 from collections import defaultdict, OrderedDict
-from typing import Dict, List, Mapping, Type
-=======
-from types import FunctionType
 from typing import Any, Dict, List, Mapping, Type, Union
->>>>>>> 4201c6c4
 
 from django.apps import apps
 from django.db.models import Model, Manager
@@ -414,17 +410,13 @@
                 self.attributes.update(query_filter)
         elif self.action != "create":
             raise errors.DesignImplementationError(f"Unknown database action {self.action}", self.model_class)
-<<<<<<< HEAD
-        self._initial_state = {}
-        if not self.instance:
-            self.created = True
-        self.instance = self.model_class()
-=======
         try:
+            self._initial_state = {}
+            if not self.instance:
+                self.created = True
             self.instance = self.model_class(**self._kwargs)
         except TypeError as ex:
             raise errors.DesignImplementationError(str(ex), self.model_class)
->>>>>>> 4201c6c4
 
     def _update_fields(self):  # pylint: disable=too-many-branches
         if self.action == self.GET and self.attributes:
