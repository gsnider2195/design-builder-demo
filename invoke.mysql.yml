--- conflicted
+++ resolved
@@ -3,11 +3,7 @@
   project_name: "nautobot-design-builder"
   nautobot_ver: "1.6.0"
   local: false
-<<<<<<< HEAD
-  python_ver: "3.8"
-=======
   python_ver: "3.11"
->>>>>>> 4201c6c4
   compose_dir: "development"
   compose_files:
     - "docker-compose.base.yml"
